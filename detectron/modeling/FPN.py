# Copyright (c) 2017-present, Facebook, Inc.
#
# Licensed under the Apache License, Version 2.0 (the "License");
# you may not use this file except in compliance with the License.
# You may obtain a copy of the License at
#
#     http://www.apache.org/licenses/LICENSE-2.0
#
# Unless required by applicable law or agreed to in writing, software
# distributed under the License is distributed on an "AS IS" BASIS,
# WITHOUT WARRANTIES OR CONDITIONS OF ANY KIND, either express or implied.
# See the License for the specific language governing permissions and
# limitations under the License.
##############################################################################

"""Functions for using a Feature Pyramid Network (FPN)."""

from __future__ import absolute_import
from __future__ import division
from __future__ import print_function
from __future__ import unicode_literals

import collections
import numpy as np

from detectron.core.config import cfg
from detectron.modeling.generate_anchors import generate_anchors
from detectron.utils.c2 import const_fill
from detectron.utils.c2 import gauss_fill
from detectron.utils.net import get_group_gn
import detectron.modeling.ResNet as ResNet
import detectron.modeling.VGG_CNN_M_1024 as VGG_CNN_M_1024
import detectron.modeling.VGG16 as VGG16
import detectron.utils.blob as blob_utils
import detectron.utils.boxes as box_utils

# Lowest and highest pyramid levels in the backbone network. For FPN, we assume
# that all networks have 5 spatial reductions, each by a factor of 2. Level 1
# would correspond to the input image, hence it does not make sense to use it.
LOWEST_BACKBONE_LVL = 2   # E.g., "conv2"-like level
HIGHEST_BACKBONE_LVL = 5  # E.g., "conv5"-like level


# ---------------------------------------------------------------------------- #
# FPN with ResNet
# ---------------------------------------------------------------------------- #

def add_fpn_ResNet50_conv5_body(model):
    return add_fpn_onto_conv_body(
        model, ResNet.add_ResNet50_conv5_body, fpn_level_info_ResNet50_conv5
    )


def add_fpn_ResNet50_conv5_P2only_body(model):
    return add_fpn_onto_conv_body(
        model,
        ResNet.add_ResNet50_conv5_body,
        fpn_level_info_ResNet50_conv5,
        P2only=True
    )


def add_fpn_ResNet101_conv5_body(model):
    return add_fpn_onto_conv_body(
        model, ResNet.add_ResNet101_conv5_body, fpn_level_info_ResNet101_conv5
    )


def add_fpn_ResNet101_conv5_P2only_body(model):
    return add_fpn_onto_conv_body(
        model,
        ResNet.add_ResNet101_conv5_body,
        fpn_level_info_ResNet101_conv5,
        P2only=True
    )


def add_fpn_ResNet152_conv5_body(model):
    return add_fpn_onto_conv_body(
        model, ResNet.add_ResNet152_conv5_body, fpn_level_info_ResNet152_conv5
    )


def add_fpn_ResNet152_conv5_P2only_body(model):
    return add_fpn_onto_conv_body(
        model,
        ResNet.add_ResNet152_conv5_body,
        fpn_level_info_ResNet152_conv5,
        P2only=True
    )


# ---------------------------------------------------------------------------- #
# FPN with VGG
# ---------------------------------------------------------------------------- #

def add_fpn_VGG_CNN_M_1024_conv5_body(model):
    return add_fpn_onto_conv_body(
        model, VGG_CNN_M_1024.add_VGG_CNN_M_1024_conv5_body, fpn_level_info_VGG_CNN_M_1024_conv5
    )

<<<<<<< HEAD
def add_fpn_VGG_CNN_M_1024_conv6_body(model):
    return add_fpn_onto_conv_body(
        model, VGG_CNN_M_1024.add_VGG_CNN_M_1024_conv6_body, fpn_level_info_VGG_CNN_M_1024_conv6
=======
def add_fpn_VGG16_conv5_body(model):
    return add_fpn_onto_conv_body(
        model, VGG16.add_VGG16_conv5_body, fpn_level_info_VGG16_conv5
>>>>>>> 7d88144f
    )

# ---------------------------------------------------------------------------- #
# Functions for bolting FPN onto a backbone architectures
# ---------------------------------------------------------------------------- #

def add_fpn_onto_conv_body(
    model, conv_body_func, fpn_level_info_func, P2only=False
):
    """Add the specified conv body to the model and then add FPN levels to it.
    """
    # Note: blobs_conv is in revsersed order: [fpn5, fpn4, fpn3, fpn2]
    # similarly for dims_conv: [2048, 1024, 512, 256]
    # similarly for spatial_scales_fpn: [1/32, 1/16, 1/8, 1/4]

    conv_body_func(model)
    blobs_fpn, dim_fpn, spatial_scales_fpn = add_fpn(
        model, fpn_level_info_func()
    )

    if P2only:
        # use only the finest level
        return blobs_fpn[-1], dim_fpn, spatial_scales_fpn[-1]
    else:
        # use all levels
        return blobs_fpn, dim_fpn, spatial_scales_fpn


def add_fpn(model, fpn_level_info):
    """Add FPN connections based on the model described in the FPN paper."""
    # FPN levels are built starting from the highest/coarest level of the
    # backbone (usually "conv5"). First we build down, recursively constructing
    # lower/finer resolution FPN levels. Then we build up, constructing levels
    # that are even higher/coarser than the starting level.
    fpn_dim = cfg.FPN.DIM
    min_level, max_level = get_min_max_levels()
    # Count the number of backbone stages that we will generate FPN levels for
    # starting from the coarest backbone stage (usually the "conv5"-like level)
    # E.g., if the backbone level info defines stages 4 stages: "conv5",
    # "conv4", ... "conv2" and min_level=2, then we end up with 4 - (2 - 2) = 4
    # backbone stages to add FPN to.
    num_backbone_stages = (
        len(fpn_level_info.blobs) - (min_level - LOWEST_BACKBONE_LVL)
    )

    lateral_input_blobs = fpn_level_info.blobs[:num_backbone_stages]
    output_blobs = [
        'fpn_inner_{}'.format(s)
        for s in fpn_level_info.blobs[:num_backbone_stages]
    ]
    fpn_dim_lateral = fpn_level_info.dims
    xavier_fill = ('XavierFill', {})

    # For the coarsest backbone level: 1x1 conv only seeds recursion
    if cfg.FPN.USE_GN:
        # use GroupNorm
        c = model.ConvGN(
            lateral_input_blobs[0],
            output_blobs[0],  # note: this is a prefix
            dim_in=fpn_dim_lateral[0],
            dim_out=fpn_dim,
            group_gn=get_group_gn(fpn_dim),
            kernel=1,
            pad=0,
            stride=1,
            weight_init=xavier_fill,
            bias_init=const_fill(0.0)
        )
        output_blobs[0] = c  # rename it
    else:
        model.Conv(
            lateral_input_blobs[0],
            output_blobs[0],
            dim_in=fpn_dim_lateral[0],
            dim_out=fpn_dim,
            kernel=1,
            pad=0,
            stride=1,
            weight_init=xavier_fill,
            bias_init=const_fill(0.0)
        )

    #
    # Step 1: recursively build down starting from the coarsest backbone level
    #

    # For other levels add top-down and lateral connections
    for i in range(num_backbone_stages - 1):
        add_topdown_lateral_module(
            model,
            output_blobs[i],             # top-down blob
            lateral_input_blobs[i + 1],  # lateral blob
            output_blobs[i + 1],         # next output blob
            fpn_dim,                     # output dimension
            fpn_dim_lateral[i + 1]       # lateral input dimension
        )

    # Post-hoc scale-specific 3x3 convs
    blobs_fpn = []
    spatial_scales = []
    for i in range(num_backbone_stages):
        if cfg.FPN.USE_GN:
            # use GroupNorm
            fpn_blob = model.ConvGN(
                output_blobs[i],
                'fpn_{}'.format(fpn_level_info.blobs[i]),
                dim_in=fpn_dim,
                dim_out=fpn_dim,
                group_gn=get_group_gn(fpn_dim),
                kernel=3,
                pad=1,
                stride=1,
                weight_init=xavier_fill,
                bias_init=const_fill(0.0)
            )
        else:
            fpn_blob = model.Conv(
                output_blobs[i],
                'fpn_{}'.format(fpn_level_info.blobs[i]),
                dim_in=fpn_dim,
                dim_out=fpn_dim,
                kernel=3,
                pad=1,
                stride=1,
                weight_init=xavier_fill,
                bias_init=const_fill(0.0)
            )
        blobs_fpn += [fpn_blob]
        spatial_scales += [fpn_level_info.spatial_scales[i]]

    #
    # Step 2: build up starting from the coarsest backbone level
    #

    # Check if we need the P6 feature map
    if not cfg.FPN.EXTRA_CONV_LEVELS and max_level == HIGHEST_BACKBONE_LVL + 1:
        # Original FPN P6 level implementation from our CVPR'17 FPN paper
        P6_blob_in = blobs_fpn[0]
        P6_name = P6_blob_in + '_subsampled_2x'
        # Use max pooling to simulate stride 2 subsampling
        P6_blob = model.MaxPool(P6_blob_in, P6_name, kernel=1, pad=0, stride=2)
        blobs_fpn.insert(0, P6_blob)
        spatial_scales.insert(0, spatial_scales[0] * 0.5)

    # Coarser FPN levels introduced for RetinaNet
    if cfg.FPN.EXTRA_CONV_LEVELS and max_level > HIGHEST_BACKBONE_LVL:
        fpn_blob = fpn_level_info.blobs[0]
        dim_in = fpn_level_info.dims[0]
        for i in range(HIGHEST_BACKBONE_LVL + 1, max_level + 1):
            fpn_blob_in = fpn_blob
            if i > HIGHEST_BACKBONE_LVL + 1:
                fpn_blob_in = model.Relu(fpn_blob, fpn_blob + '_relu')
            fpn_blob = model.Conv(
                fpn_blob_in,
                'fpn_' + str(i),
                dim_in=dim_in,
                dim_out=fpn_dim,
                kernel=3,
                pad=1,
                stride=2,
                weight_init=xavier_fill,
                bias_init=const_fill(0.0)
            )
            dim_in = fpn_dim
            blobs_fpn.insert(0, fpn_blob)
            spatial_scales.insert(0, spatial_scales[0] * 0.5)

    return blobs_fpn, fpn_dim, spatial_scales


def add_topdown_lateral_module(
    model, fpn_top, fpn_lateral, fpn_bottom, dim_top, dim_lateral
):
    """Add a top-down lateral module."""
    # Lateral 1x1 conv
    if cfg.FPN.USE_GN:
        # use GroupNorm
        lat = model.ConvGN(
            fpn_lateral,
            fpn_bottom + '_lateral',
            dim_in=dim_lateral,
            dim_out=dim_top,
            group_gn=get_group_gn(dim_top),
            kernel=1,
            pad=0,
            stride=1,
            weight_init=(
                const_fill(0.0) if cfg.FPN.ZERO_INIT_LATERAL
                else ('XavierFill', {})),
            bias_init=const_fill(0.0)
        )
    else:
        lat = model.Conv(
            fpn_lateral,
            fpn_bottom + '_lateral',
            dim_in=dim_lateral,
            dim_out=dim_top,
            kernel=1,
            pad=0,
            stride=1,
            weight_init=(
                const_fill(0.0)
                if cfg.FPN.ZERO_INIT_LATERAL else ('XavierFill', {})
            ),
            bias_init=const_fill(0.0)
        )
    # Top-down 2x upsampling
    td = model.net.UpsampleNearest(fpn_top, fpn_bottom + '_topdown', scale=2)
    # Sum lateral and top-down
    model.net.Sum([lat, td], fpn_bottom)


def get_min_max_levels():
    """The min and max FPN levels required for supporting RPN and/or RoI
    transform operations on multiple FPN levels.
    """
    min_level = LOWEST_BACKBONE_LVL
    max_level = HIGHEST_BACKBONE_LVL
    if cfg.FPN.MULTILEVEL_RPN and not cfg.FPN.MULTILEVEL_ROIS:
        max_level = cfg.FPN.RPN_MAX_LEVEL
        min_level = cfg.FPN.RPN_MIN_LEVEL
    if not cfg.FPN.MULTILEVEL_RPN and cfg.FPN.MULTILEVEL_ROIS:
        max_level = cfg.FPN.ROI_MAX_LEVEL
        min_level = cfg.FPN.ROI_MIN_LEVEL
    if cfg.FPN.MULTILEVEL_RPN and cfg.FPN.MULTILEVEL_ROIS:
        max_level = max(cfg.FPN.RPN_MAX_LEVEL, cfg.FPN.ROI_MAX_LEVEL)
        min_level = min(cfg.FPN.RPN_MIN_LEVEL, cfg.FPN.ROI_MIN_LEVEL)
    return min_level, max_level


# ---------------------------------------------------------------------------- #
# RPN with an FPN backbone
# ---------------------------------------------------------------------------- #

def add_fpn_rpn_outputs(model, blobs_in, dim_in, spatial_scales):
    """Add RPN on FPN specific outputs."""
    num_anchors = len(cfg.FPN.RPN_ASPECT_RATIOS)
    dim_out = dim_in

    k_max = cfg.FPN.RPN_MAX_LEVEL  # coarsest level of pyramid
    k_min = cfg.FPN.RPN_MIN_LEVEL  # finest level of pyramid
    assert len(blobs_in) == k_max - k_min + 1
    for lvl in range(k_min, k_max + 1):
        bl_in = blobs_in[k_max - lvl]  # blobs_in is in reversed order
        sc = spatial_scales[k_max - lvl]  # in reversed order
        slvl = str(lvl)

        if lvl == k_min:
            # Create conv ops with randomly initialized weights and
            # zeroed biases for the first FPN level; these will be shared by
            # all other FPN levels
            # RPN hidden representation
            conv_rpn_fpn = model.Conv(
                bl_in,
                'conv_rpn_fpn' + slvl,
                dim_in,
                dim_out,
                kernel=3,
                pad=1,
                stride=1,
                weight_init=gauss_fill(0.01),
                bias_init=const_fill(0.0)
            )
            model.Relu(conv_rpn_fpn, conv_rpn_fpn)
            # Proposal classification scores
            rpn_cls_logits_fpn = model.Conv(
                conv_rpn_fpn,
                'rpn_cls_logits_fpn' + slvl,
                dim_in,
                num_anchors,
                kernel=1,
                pad=0,
                stride=1,
                weight_init=gauss_fill(0.01),
                bias_init=const_fill(0.0)
            )
            # Proposal bbox regression deltas
            rpn_bbox_pred_fpn = model.Conv(
                conv_rpn_fpn,
                'rpn_bbox_pred_fpn' + slvl,
                dim_in,
                4 * num_anchors,
                kernel=1,
                pad=0,
                stride=1,
                weight_init=gauss_fill(0.01),
                bias_init=const_fill(0.0)
            )
        else:
            # Share weights and biases
            sk_min = str(k_min)
            # RPN hidden representation
            conv_rpn_fpn = model.ConvShared(
                bl_in,
                'conv_rpn_fpn' + slvl,
                dim_in,
                dim_out,
                kernel=3,
                pad=1,
                stride=1,
                weight='conv_rpn_fpn' + sk_min + '_w',
                bias='conv_rpn_fpn' + sk_min + '_b'
            )
            model.Relu(conv_rpn_fpn, conv_rpn_fpn)
            # Proposal classification scores
            rpn_cls_logits_fpn = model.ConvShared(
                conv_rpn_fpn,
                'rpn_cls_logits_fpn' + slvl,
                dim_in,
                num_anchors,
                kernel=1,
                pad=0,
                stride=1,
                weight='rpn_cls_logits_fpn' + sk_min + '_w',
                bias='rpn_cls_logits_fpn' + sk_min + '_b'
            )
            # Proposal bbox regression deltas
            rpn_bbox_pred_fpn = model.ConvShared(
                conv_rpn_fpn,
                'rpn_bbox_pred_fpn' + slvl,
                dim_in,
                4 * num_anchors,
                kernel=1,
                pad=0,
                stride=1,
                weight='rpn_bbox_pred_fpn' + sk_min + '_w',
                bias='rpn_bbox_pred_fpn' + sk_min + '_b'
            )

        if not model.train or cfg.MODEL.FASTER_RCNN:
            # Proposals are needed during:
            #  1) inference (== not model.train) for RPN only and Faster R-CNN
            #  OR
            #  2) training for Faster R-CNN
            # Otherwise (== training for RPN only), proposals are not needed
            lvl_anchors = generate_anchors(
                stride=2.**lvl,
                sizes=(cfg.FPN.RPN_ANCHOR_START_SIZE * 2.**(lvl - k_min), ),
                aspect_ratios=cfg.FPN.RPN_ASPECT_RATIOS
            )
            rpn_cls_probs_fpn = model.net.Sigmoid(
                rpn_cls_logits_fpn, 'rpn_cls_probs_fpn' + slvl
            )
            model.GenerateProposals(
                [rpn_cls_probs_fpn, rpn_bbox_pred_fpn, 'im_info'],
                ['rpn_rois_fpn' + slvl, 'rpn_roi_probs_fpn' + slvl],
                anchors=lvl_anchors,
                spatial_scale=sc
            )


def add_fpn_rpn_losses(model):
    """Add RPN on FPN specific losses."""
    loss_gradients = {}
    for lvl in range(cfg.FPN.RPN_MIN_LEVEL, cfg.FPN.RPN_MAX_LEVEL + 1):
        slvl = str(lvl)
        # Spatially narrow the full-sized RPN label arrays to match the feature map
        # shape
        model.net.SpatialNarrowAs(
            ['rpn_labels_int32_wide_fpn' + slvl, 'rpn_cls_logits_fpn' + slvl],
            'rpn_labels_int32_fpn' + slvl
        )
        for key in ('targets', 'inside_weights', 'outside_weights'):
            model.net.SpatialNarrowAs(
                [
                    'rpn_bbox_' + key + '_wide_fpn' + slvl,
                    'rpn_bbox_pred_fpn' + slvl
                ],
                'rpn_bbox_' + key + '_fpn' + slvl
            )
        loss_rpn_cls_fpn = model.net.SigmoidCrossEntropyLoss(
            ['rpn_cls_logits_fpn' + slvl, 'rpn_labels_int32_fpn' + slvl],
            'loss_rpn_cls_fpn' + slvl,
            normalize=0,
            scale=(
                model.GetLossScale() / cfg.TRAIN.RPN_BATCH_SIZE_PER_IM /
                cfg.TRAIN.IMS_PER_BATCH
            )
        )
        # Normalization by (1) RPN_BATCH_SIZE_PER_IM and (2) IMS_PER_BATCH is
        # handled by (1) setting bbox outside weights and (2) SmoothL1Loss
        # normalizes by IMS_PER_BATCH
        loss_rpn_bbox_fpn = model.net.SmoothL1Loss(
            [
                'rpn_bbox_pred_fpn' + slvl, 'rpn_bbox_targets_fpn' + slvl,
                'rpn_bbox_inside_weights_fpn' + slvl,
                'rpn_bbox_outside_weights_fpn' + slvl
            ],
            'loss_rpn_bbox_fpn' + slvl,
            beta=1. / 9.,
            scale=model.GetLossScale(),
        )
        loss_gradients.update(
            blob_utils.
            get_loss_gradients(model, [loss_rpn_cls_fpn, loss_rpn_bbox_fpn])
        )
        model.AddLosses(['loss_rpn_cls_fpn' + slvl, 'loss_rpn_bbox_fpn' + slvl])
    return loss_gradients


# ---------------------------------------------------------------------------- #
# Helper functions for working with multilevel FPN RoIs
# ---------------------------------------------------------------------------- #

def map_rois_to_fpn_levels(rois, k_min, k_max):
    """Determine which FPN level each RoI in a set of RoIs should map to based
    on the heuristic in the FPN paper.
    """
    # Compute level ids
    s = np.sqrt(box_utils.boxes_area(rois))
    s0 = cfg.FPN.ROI_CANONICAL_SCALE  # default: 224
    lvl0 = cfg.FPN.ROI_CANONICAL_LEVEL  # default: 4

    # Eqn.(1) in FPN paper
    target_lvls = np.floor(lvl0 + np.log2(s / s0 + 1e-6))
    target_lvls = np.clip(target_lvls, k_min, k_max)
    return target_lvls


def add_multilevel_roi_blobs(
    blobs, blob_prefix, rois, target_lvls, lvl_min, lvl_max
):
    """Add RoI blobs for multiple FPN levels to the blobs dict.

    blobs: a dict mapping from blob name to numpy ndarray
    blob_prefix: name prefix to use for the FPN blobs
    rois: the source rois as a 2D numpy array of shape (N, 5) where each row is
      an roi and the columns encode (batch_idx, x1, y1, x2, y2)
    target_lvls: numpy array of shape (N, ) indicating which FPN level each roi
      in rois should be assigned to
    lvl_min: the finest (highest resolution) FPN level (e.g., 2)
    lvl_max: the coarest (lowest resolution) FPN level (e.g., 6)
    """
    rois_idx_order = np.empty((0, ))
    rois_stacked = np.zeros((0, 5), dtype=np.float32)  # for assert
    for lvl in range(lvl_min, lvl_max + 1):
        idx_lvl = np.where(target_lvls == lvl)[0]
        blobs[blob_prefix + '_fpn' + str(lvl)] = rois[idx_lvl, :]
        rois_idx_order = np.concatenate((rois_idx_order, idx_lvl))
        rois_stacked = np.vstack(
            [rois_stacked, blobs[blob_prefix + '_fpn' + str(lvl)]]
        )
    rois_idx_restore = np.argsort(rois_idx_order).astype(np.int32, copy=False)
    blobs[blob_prefix + '_idx_restore_int32'] = rois_idx_restore
    # Sanity check that restore order is correct
    assert (rois_stacked[rois_idx_restore] == rois).all()


# ---------------------------------------------------------------------------- #
# FPN level info for stages 5, 4, 3, 2 for select models (more can be added)
# ---------------------------------------------------------------------------- #

FpnLevelInfo = collections.namedtuple(
    'FpnLevelInfo',
    ['blobs', 'dims', 'spatial_scales']
)


def fpn_level_info_ResNet50_conv5():
    return FpnLevelInfo(
        blobs=('res5_2_sum', 'res4_5_sum', 'res3_3_sum', 'res2_2_sum'),
        dims=(2048, 1024, 512, 256),
        spatial_scales=(1. / 32., 1. / 16., 1. / 8., 1. / 4.)
    )


def fpn_level_info_ResNet101_conv5():
    return FpnLevelInfo(
        blobs=('res5_2_sum', 'res4_22_sum', 'res3_3_sum', 'res2_2_sum'),
        dims=(2048, 1024, 512, 256),
        spatial_scales=(1. / 32., 1. / 16., 1. / 8., 1. / 4.)
    )


def fpn_level_info_ResNet152_conv5():
    return FpnLevelInfo(
        blobs=('res5_2_sum', 'res4_35_sum', 'res3_7_sum', 'res2_2_sum'),
        dims=(2048, 1024, 512, 256),
        spatial_scales=(1. / 32., 1. / 16., 1. / 8., 1. / 4.)
    )

def fpn_level_info_VGG_CNN_M_1024_conv5():
    return FpnLevelInfo(
        blobs=('conv5', 'norm2', 'norm1'),
        dims=(512, 256, 96),
        spatial_scales=(1. / 16., 1. / 8., 1. / 4.)
    )

<<<<<<< HEAD
def fpn_level_info_VGG_CNN_M_1024_conv6():
    return FpnLevelInfo(
        blobs=('conv6', 'conv5', 'norm2', 'norm1'),
        dims=(1024, 512, 256, 96),
        spatial_scales=(1. / 32., 1. / 16., 1. / 8., 1. / 4.)
=======
def fpn_level_info_VGG16_conv5():
    return FpnLevelInfo(
        blobs=('conv5_3', 'conv4_3', 'conv3_3'),
        dims=(512, 512, 256),
        spatial_scales=(1. / 16., 1. / 8., 1. / 4.)
>>>>>>> 7d88144f
    )<|MERGE_RESOLUTION|>--- conflicted
+++ resolved
@@ -99,15 +99,14 @@
         model, VGG_CNN_M_1024.add_VGG_CNN_M_1024_conv5_body, fpn_level_info_VGG_CNN_M_1024_conv5
     )
 
-<<<<<<< HEAD
 def add_fpn_VGG_CNN_M_1024_conv6_body(model):
     return add_fpn_onto_conv_body(
         model, VGG_CNN_M_1024.add_VGG_CNN_M_1024_conv6_body, fpn_level_info_VGG_CNN_M_1024_conv6
-=======
+    )
+
 def add_fpn_VGG16_conv5_body(model):
     return add_fpn_onto_conv_body(
         model, VGG16.add_VGG16_conv5_body, fpn_level_info_VGG16_conv5
->>>>>>> 7d88144f
     )
 
 # ---------------------------------------------------------------------------- #
@@ -596,17 +595,15 @@
         spatial_scales=(1. / 16., 1. / 8., 1. / 4.)
     )
 
-<<<<<<< HEAD
 def fpn_level_info_VGG_CNN_M_1024_conv6():
     return FpnLevelInfo(
         blobs=('conv6', 'conv5', 'norm2', 'norm1'),
         dims=(1024, 512, 256, 96),
         spatial_scales=(1. / 32., 1. / 16., 1. / 8., 1. / 4.)
-=======
+        
 def fpn_level_info_VGG16_conv5():
     return FpnLevelInfo(
         blobs=('conv5_3', 'conv4_3', 'conv3_3'),
         dims=(512, 512, 256),
         spatial_scales=(1. / 16., 1. / 8., 1. / 4.)
->>>>>>> 7d88144f
     )